--- conflicted
+++ resolved
@@ -85,11 +85,7 @@
     if check():
         return
     await asyncio.wait_for(  # raises TimeoutError
-<<<<<<< HEAD
         tools.poll_resource(check, .5, name="all subsystems"), timeout, loop=GLOBALS.loop)
-    LOGGER.info("Subsystems are now online.")
-=======
-        tools.poll_resource(check, .5), timeout, loop=GLOBALS.loop)
     LOGGER.info("Subsystems are now online.")
 
 
@@ -100,5 +96,4 @@
     """
     for setting in [REQUEST.liftoff, REQUEST.microg, REQUEST.off, REQUEST.level]:
         if setting is None:
-            raise RuntimeError("`runlevels.py` doesn't know the system state.")
->>>>>>> 263b9391
+            raise RuntimeError("`runlevels.py` doesn't know the system state.")