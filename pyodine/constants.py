--- conflicted
+++ resolved
@@ -2,32 +2,9 @@
 """
 # pylint: disable=invalid-name
 
-<<<<<<< HEAD
-=======
 DAQ_ALLOWABLE_BLOCKING_TIME = 2
 """The DAQ may be blocked this many seconds before we assume that something has
 gone wrong.
-"""
-
-DAQ_DELAY_s = 0.2
-"""How long does the DAQ take to physically realize a given setting.
-
-This is guesswork.
-"""
-
-DAQ_RAMP_OFFSET_RANGE_V = [-0.5, 0.5]
-"""The portion of the DAQ range of motion that is used for tuning the laser.
-
-In order to not disturb lockbox railing detection, this is kept at a very small
-range of motion.  We don't need it in JOKARUS anyway, because the "catching
-directional lock" behaviour seems to work and thus we don't need such a fine
-tuner during prelock.
-"""
-
-DAQ_GRANULARITY_V = 20 / 2**16
-"""How fine can the DAQ analog output be set (in Volts)?
-
-This is a 16 bit device.
 """
 
 MESSAGE_TYPES = ['readings', 'texus', 'setup', 'signal', 'aux_temps']
@@ -35,7 +12,6 @@
 are not in this list will be dropped and not published.
 """
 
->>>>>>> 2470888e
 MIOB_TEMP_TUNING_RANGE = [24, 26]
 """Lowest and highest MiOB temperature available to the tuner.
 
