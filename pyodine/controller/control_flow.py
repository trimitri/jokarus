"""This module provides predefined sequences. Methods never throw exceptions.

It includes power-on, reset and teardown procedures as well as running actual
experiments, such as establishing and monitoring locks.
It is assured and imperative that no methods of this class do ever throw
exceptions. A return status of type .ReturnState is provided to detect errors.
"""
import asyncio
import enum
import logging
from . import subsystems

LOGGER = logging.getLogger('pyodine.controller.subsystems')

NTC_CALCULATION_ERR = 0.1
"""How far will the NTC temperature readout be apart from the value that was
set as target, assuming perfectly controlled plant. This is only due to NTC
calculations and DAC/ADC errors, not related to the actual plant and
controller!
"""


class ReturnState(enum.IntEnum):
    SUCCESS = 0
    FAIL = 1


def initialize_rf_chain(subs: subsystems.Subsystems) -> ReturnState:
    """Setup the RF sources for heterodyne detection.

    This provides EOM, AOM and mixer with the correct driving signals.
    """
    try:
        subs.switch_rf_clock_source('external')
        subs.set_aom_amplitude(0.32)  # Don't produce high harmonics in amp.
        subs.set_aom_frequency(150)  # 150 MHz offset

        # Choose the lowest possible RF amplifiert input amplitude that still
        # leads to maximum RF power at output. If the input amplitude is set
        # too high, there will be strong sidebands in output.
        subs.set_eom_amplitude(.4)

        # This also sets the mixer frequency accordingly.
        subs.set_eom_frequency(0.300)

        subs.set_mixer_amplitude(1)
        subs.set_mixer_phase(0)

    # By design of this class, no method may ever throw anything.
    except Exception:  # pylint: disable=broad-except
        LOGGER.exception("Initializing RF chain failed.")
        return ReturnState.FAIL

    LOGGER.info("Successfully initialized RF chain.")
    return ReturnState.SUCCESS


<<<<<<< HEAD
=======
def is_hot(subs: subsystems.Subsystems) -> bool:
    """If this returns True, heat_up() will have no effect."""
    for unit in subsystems.TecUnit:
        if not subs.is_tec_enabled(unit):
            return False

        # The temperature ramp wasn't run at all or didn't finish yet. Even if
        # the temp. ramp finished just now, the actual system temperature might
        # still be somewhat off due to thermal inertia.  This however is
        # nothing that running ``heat_up()`` could fix and thus is not checked.
        if abs(subs.get_temp_setpt(unit) - subs.get_temp_ramp_target(unit)) > NTC_CALCULATION_ERR:
            return False
    return True


def heat_up(subs: subsystems.Subsystems) -> None:
    """Ramp temperatures of all controlled components to their target value.

    If the temperature control is currently active for all those components,
    nothing happens, even if the current temperatures differs from the target
    temperatures that would have been set. This is to avoid overriding manual
    settings.
    """
    pass  # FIXME

>>>>>>> 3f4d511d
# TODO Consider moving this to subsystems module.
async def laser_power_up(subs: subsystems.Subsystems) -> ReturnState:
    """Switch on or reset the laser.

    After running this, the laser power may be adjusted through the PA current,
    the frequency through MO current.
    """
    try:
        subs.power_up_pa()

        # Before trying to switch on the MO, we need to wait for the PA current
        # to settle and be read.
        asyncio.sleep(1)

        subs.power_up_mo()
    except subsystems.SubsystemError:
        LOGGER.exception("There was a critical error in one of the subsystems.")
        return ReturnState.FAIL
    return ReturnState.SUCCESS<|MERGE_RESOLUTION|>--- conflicted
+++ resolved
@@ -55,8 +55,6 @@
     return ReturnState.SUCCESS
 
 
-<<<<<<< HEAD
-=======
 def is_hot(subs: subsystems.Subsystems) -> bool:
     """If this returns True, heat_up() will have no effect."""
     for unit in subsystems.TecUnit:
@@ -82,7 +80,7 @@
     """
     pass  # FIXME
 
->>>>>>> 3f4d511d
+
 # TODO Consider moving this to subsystems module.
 async def laser_power_up(subs: subsystems.Subsystems) -> ReturnState:
     """Switch on or reset the laser.
